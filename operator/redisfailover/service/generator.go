package service

import (
	"bytes"
	"fmt"
	"strings"
	"text/template"

	appsv1 "k8s.io/api/apps/v1"
	corev1 "k8s.io/api/core/v1"
	policyv1 "k8s.io/api/policy/v1"
	"k8s.io/apimachinery/pkg/api/resource"
	metav1 "k8s.io/apimachinery/pkg/apis/meta/v1"
	"k8s.io/apimachinery/pkg/util/intstr"

	redisfailoverv1 "github.com/spotahome/redis-operator/api/redisfailover/v1"
	"github.com/spotahome/redis-operator/operator/redisfailover/util"
)

const (
	redisConfigurationVolumeName = "redis-config"
	// Template used to build the Redis configuration
	redisConfigTemplate = `slaveof 127.0.0.1 {{.Spec.Redis.Port}}
port {{.Spec.Redis.Port}}
tcp-keepalive 60
save 900 1
save 300 10
user pinger -@all +ping on >pingpass
{{- range .Spec.Redis.CustomCommandRenames}}
rename-command "{{.From}}" "{{.To}}"
{{- end}}
`

	sentinelConfigTemplate = `sentinel monitor mymaster 127.0.0.1 {{.Spec.Redis.Port}} 2
sentinel down-after-milliseconds mymaster 1000
sentinel failover-timeout mymaster 3000
sentinel parallel-syncs mymaster 2`

	redisShutdownConfigurationVolumeName   = "redis-shutdown-config"
	redisStartupConfigurationVolumeName    = "redis-startup-config"
	redisReadinessVolumeName               = "redis-readiness-config"
	redisStorageVolumeName                 = "redis-data"
	sentinelStartupConfigurationVolumeName = "sentinel-startup-config"

	graceTime = 30
)

func generateSentinelService(rf *redisfailoverv1.RedisFailover, labels map[string]string, ownerRefs []metav1.OwnerReference) *corev1.Service {
	name := GetSentinelName(rf)
	namespace := rf.Namespace

	sentinelTargetPort := intstr.FromInt(26379)
	selectorLabels := generateSelectorLabels(sentinelRoleName, rf.Name)
	labels = util.MergeLabels(labels, selectorLabels)

	return &corev1.Service{
		ObjectMeta: metav1.ObjectMeta{
			Name:            name,
			Namespace:       namespace,
			Labels:          labels,
			OwnerReferences: ownerRefs,
			Annotations:     rf.Spec.Sentinel.ServiceAnnotations,
		},
		Spec: corev1.ServiceSpec{
			Selector: selectorLabels,
			Ports: []corev1.ServicePort{
				{
					Name:       "sentinel",
					Port:       26379,
					TargetPort: sentinelTargetPort,
					Protocol:   "TCP",
				},
			},
		},
	}
}

func generateRedisService(rf *redisfailoverv1.RedisFailover, labels map[string]string, ownerRefs []metav1.OwnerReference) *corev1.Service {
	name := GetRedisName(rf)
	namespace := rf.Namespace

	selectorLabels := generateSelectorLabels(redisRoleName, rf.Name)
	labels = util.MergeLabels(labels, selectorLabels)
	defaultAnnotations := map[string]string{
		"prometheus.io/scrape": "true",
		"prometheus.io/port":   "http",
		"prometheus.io/path":   "/metrics",
	}
	annotations := util.MergeLabels(defaultAnnotations, rf.Spec.Redis.ServiceAnnotations)

	return &corev1.Service{
		ObjectMeta: metav1.ObjectMeta{
			Name:            name,
			Namespace:       namespace,
			Labels:          labels,
			OwnerReferences: ownerRefs,
			Annotations:     annotations,
		},
		Spec: corev1.ServiceSpec{
			Type:      corev1.ServiceTypeClusterIP,
			ClusterIP: corev1.ClusterIPNone,
			Ports: []corev1.ServicePort{
				{
					Port:     exporterPort,
					Protocol: corev1.ProtocolTCP,
					Name:     exporterPortName,
				},
			},
			Selector: selectorLabels,
		},
	}
}

func generateSentinelConfigMap(rf *redisfailoverv1.RedisFailover, labels map[string]string, ownerRefs []metav1.OwnerReference) *corev1.ConfigMap {
	name := GetSentinelName(rf)
	namespace := rf.Namespace

	labels = util.MergeLabels(labels, generateSelectorLabels(sentinelRoleName, rf.Name))

	tmpl, err := template.New("sentinel").Parse(sentinelConfigTemplate)
	if err != nil {
		panic(err)
	}

	var tplOutput bytes.Buffer
	if err := tmpl.Execute(&tplOutput, rf); err != nil {
		panic(err)
	}

	sentinelConfigFileContent := tplOutput.String()

	return &corev1.ConfigMap{
		ObjectMeta: metav1.ObjectMeta{
			Name:            name,
			Namespace:       namespace,
			Labels:          labels,
			OwnerReferences: ownerRefs,
		},
		Data: map[string]string{
			sentinelConfigFileName: sentinelConfigFileContent,
		},
	}
}

func generateRedisConfigMap(rf *redisfailoverv1.RedisFailover, labels map[string]string, ownerRefs []metav1.OwnerReference, password string) *corev1.ConfigMap {
	name := GetRedisName(rf)
	labels = util.MergeLabels(labels, generateSelectorLabels(redisRoleName, rf.Name))

	tmpl, err := template.New("redis").Parse(redisConfigTemplate)
	if err != nil {
		panic(err)
	}

	var tplOutput bytes.Buffer
	if err := tmpl.Execute(&tplOutput, rf); err != nil {
		panic(err)
	}

	redisConfigFileContent := tplOutput.String()

	if password != "" {
		redisConfigFileContent = fmt.Sprintf("%s\nmasterauth %s\nrequirepass %s", redisConfigFileContent, password, password)
	}

	return &corev1.ConfigMap{
		ObjectMeta: metav1.ObjectMeta{
			Name:            name,
			Namespace:       rf.Namespace,
			Labels:          labels,
			OwnerReferences: ownerRefs,
		},
		Data: map[string]string{
			redisConfigFileName: redisConfigFileContent,
		},
	}
}

func generateRedisShutdownConfigMap(rf *redisfailoverv1.RedisFailover, labels map[string]string, ownerRefs []metav1.OwnerReference) *corev1.ConfigMap {
	name := GetRedisShutdownConfigMapName(rf)
	port := rf.Spec.Redis.Port
	namespace := rf.Namespace
	rfName := strings.Replace(strings.ToUpper(rf.Name), "-", "_", -1)

	labels = util.MergeLabels(labels, generateSelectorLabels(redisRoleName, rf.Name))
	shutdownContent := fmt.Sprintf(`master=$(redis-cli -h ${RFS_%[1]v_SERVICE_HOST} -p ${RFS_%[1]v_SERVICE_PORT_SENTINEL} --csv SENTINEL get-master-addr-by-name mymaster | tr ',' ' ' | tr -d '\"' |cut -d' ' -f1)
if [ "$master" = "$(hostname -i)" ]; then
  redis-cli -h ${RFS_%[1]v_SERVICE_HOST} -p ${RFS_%[1]v_SERVICE_PORT_SENTINEL} SENTINEL failover mymaster
  sleep 31
fi
cmd="redis-cli -p %[2]v"
if [ ! -z "${REDIS_PASSWORD}" ]; then
	export REDISCLI_AUTH=${REDIS_PASSWORD}
fi
save_command="${cmd} save"
eval $save_command`, rfName, port)

	return &corev1.ConfigMap{
		ObjectMeta: metav1.ObjectMeta{
			Name:            name,
			Namespace:       namespace,
			Labels:          labels,
			OwnerReferences: ownerRefs,
		},
		Data: map[string]string{
			"shutdown.sh": shutdownContent,
		},
	}
}

func generateRedisReadinessConfigMap(rf *redisfailoverv1.RedisFailover, labels map[string]string, ownerRefs []metav1.OwnerReference) *corev1.ConfigMap {
	name := GetRedisReadinessName(rf)
	port := rf.Spec.Redis.Port
	namespace := rf.Namespace

	labels = util.MergeLabels(labels, generateSelectorLabels(redisRoleName, rf.Name))
	readinessContent := fmt.Sprintf(`ROLE="role"
ROLE_MASTER="role:master"
ROLE_SLAVE="role:slave"
IN_SYNC="master_sync_in_progress:1"
NO_MASTER="master_host:127.0.0.1"

cmd="redis-cli -p %[1]v"
if [ ! -z "${REDIS_PASSWORD}" ]; then
	export REDISCLI_AUTH=${REDIS_PASSWORD}
fi

cmd="${cmd} info replication"

check_master(){
		exit 0
}

check_slave(){
		in_sync=$(echo "${cmd} | grep ${IN_SYNC} | tr -d \"\\r\" | tr -d \"\\n\"" | xargs -0 sh -c)
		no_master=$(echo "${cmd} | grep ${NO_MASTER} | tr -d \"\\r\" | tr -d \"\\n\"" |  xargs -0 sh -c)

		if [ -z "$in_sync" ] && [ -z "$no_master" ]; then
				exit 0
		fi

		exit 1
}

role=$(echo "${cmd} | grep $ROLE | tr -d \"\\r\" | tr -d \"\\n\"" | xargs -0 sh -c)
case $role in
		$ROLE_MASTER)
				check_master
				;;
		$ROLE_SLAVE)
				check_slave
				;;
		*)
				echo "unexpected"
				exit 1
esac`, port)

	return &corev1.ConfigMap{
		ObjectMeta: metav1.ObjectMeta{
			Name:            name,
			Namespace:       namespace,
			Labels:          labels,
			OwnerReferences: ownerRefs,
		},
		Data: map[string]string{
			"ready.sh": readinessContent,
		},
	}
}

func generateRedisStatefulSet(rf *redisfailoverv1.RedisFailover, labels map[string]string, ownerRefs []metav1.OwnerReference) *appsv1.StatefulSet {
	name := GetRedisName(rf)
	namespace := rf.Namespace

	redisCommand := getRedisCommand(rf)
	selectorLabels := generateSelectorLabels(redisRoleName, rf.Name)
	labels = util.MergeLabels(labels, selectorLabels)
	labels = util.MergeLabels(labels, generateRedisDefaultRoleLabel())

	volumeMounts := getRedisVolumeMounts(rf)
	volumes := getRedisVolumes(rf)
	terminationGracePeriodSeconds := getTerminationGracePeriodSeconds(rf)

	ss := &appsv1.StatefulSet{
		ObjectMeta: metav1.ObjectMeta{
			Annotations:     rf.Annotations,
			Name:            name,
			Namespace:       namespace,
			Labels:          labels,
			OwnerReferences: ownerRefs,
		},
		Spec: appsv1.StatefulSetSpec{
			ServiceName: name,
			Replicas:    &rf.Spec.Redis.Replicas,
			UpdateStrategy: appsv1.StatefulSetUpdateStrategy{
				Type: appsv1.OnDeleteStatefulSetStrategyType,
			},
			PodManagementPolicy: appsv1.ParallelPodManagement,
			Selector: &metav1.LabelSelector{
				MatchLabels: selectorLabels,
			},
			Template: corev1.PodTemplateSpec{
				ObjectMeta: metav1.ObjectMeta{
					Labels:      labels,
					Annotations: rf.Spec.Redis.PodAnnotations,
				},
				Spec: corev1.PodSpec{
					Affinity:                      getAffinity(rf.Spec.Redis.Affinity, labels),
					Tolerations:                   rf.Spec.Redis.Tolerations,
					TopologySpreadConstraints:     rf.Spec.Redis.TopologySpreadConstraints,
					NodeSelector:                  rf.Spec.Redis.NodeSelector,
					SecurityContext:               getSecurityContext(rf.Spec.Redis.SecurityContext),
					HostNetwork:                   rf.Spec.Redis.HostNetwork,
					DNSPolicy:                     getDnsPolicy(rf.Spec.Redis.DNSPolicy),
					ImagePullSecrets:              rf.Spec.Redis.ImagePullSecrets,
					PriorityClassName:             rf.Spec.Redis.PriorityClassName,
					ServiceAccountName:            rf.Spec.Redis.ServiceAccountName,
					TerminationGracePeriodSeconds: &terminationGracePeriodSeconds,
					Containers: []corev1.Container{
						{
							Name:            "redis",
							Image:           rf.Spec.Redis.Image,
							ImagePullPolicy: pullPolicy(rf.Spec.Redis.ImagePullPolicy),
							SecurityContext: getContainerSecurityContext(rf.Spec.Redis.ContainerSecurityContext),
							Ports: []corev1.ContainerPort{
								{
									Name:          "redis",
									ContainerPort: rf.Spec.Redis.Port,
									Protocol:      corev1.ProtocolTCP,
								},
							},
							VolumeMounts: volumeMounts,
							Command:      redisCommand,
							Resources:    rf.Spec.Redis.Resources,
							Lifecycle: &corev1.Lifecycle{
								PreStop: &corev1.LifecycleHandler{
									Exec: &corev1.ExecAction{
										Command: []string{"/bin/sh", "/redis-shutdown/shutdown.sh"},
									},
								},
							},
						},
					},
					Volumes: volumes,
				},
			},
		},
	}

	if rf.Spec.Redis.Storage.PersistentVolumeClaim != nil {
		pvc := corev1.PersistentVolumeClaim{
			TypeMeta: metav1.TypeMeta{
				APIVersion: "v1",
				Kind:       "PersistentVolumeClaim",
			},
			ObjectMeta: metav1.ObjectMeta{
				Name:              rf.Spec.Redis.Storage.PersistentVolumeClaim.EmbeddedObjectMetadata.Name,
				Labels:            rf.Spec.Redis.Storage.PersistentVolumeClaim.EmbeddedObjectMetadata.Labels,
				Annotations:       rf.Spec.Redis.Storage.PersistentVolumeClaim.EmbeddedObjectMetadata.Annotations,
				CreationTimestamp: metav1.Time{},
			},
			Spec:   rf.Spec.Redis.Storage.PersistentVolumeClaim.Spec,
			Status: rf.Spec.Redis.Storage.PersistentVolumeClaim.Status,
		}
		if !rf.Spec.Redis.Storage.KeepAfterDeletion {
			// Set an owner reference so the persistent volumes are deleted when the RF is
			pvc.OwnerReferences = ownerRefs
		}
		ss.Spec.VolumeClaimTemplates = []corev1.PersistentVolumeClaim{
			pvc,
		}
	}

	if rf.Spec.Redis.CustomLivenessProbe != nil {
		ss.Spec.Template.Spec.Containers[0].LivenessProbe = rf.Spec.Redis.CustomLivenessProbe
	} else {
		ss.Spec.Template.Spec.Containers[0].LivenessProbe = &corev1.Probe{
			InitialDelaySeconds: graceTime,
			TimeoutSeconds:      5,
			FailureThreshold:    6,
			PeriodSeconds:       15,
			ProbeHandler: corev1.ProbeHandler{
				Exec: &corev1.ExecAction{
					Command: []string{
						"sh",
						"-c",
						fmt.Sprintf("redis-cli -h $(hostname) -p %[1]v ping --user pinger --pass pingpass --no-auth-warning", rf.Spec.Redis.Port),
					},
				},
			},
		}
	}

	if rf.Spec.Redis.CustomReadinessProbe != nil {
		ss.Spec.Template.Spec.Containers[0].ReadinessProbe = rf.Spec.Redis.CustomReadinessProbe
	} else {
		ss.Spec.Template.Spec.Containers[0].ReadinessProbe = &corev1.Probe{
			InitialDelaySeconds: graceTime,
			TimeoutSeconds:      5,
			ProbeHandler: corev1.ProbeHandler{
				Exec: &corev1.ExecAction{
					Command: []string{"/bin/sh", "/redis-readiness/ready.sh"},
				},
			},
		}
	}

	if rf.Spec.Redis.CustomStartupProbe != nil {
		ss.Spec.Template.Spec.Containers[0].StartupProbe = rf.Spec.Redis.CustomStartupProbe
	} else if rf.Spec.Redis.StartupConfigMap != "" {
		ss.Spec.Template.Spec.Containers[0].StartupProbe = &corev1.Probe{
			InitialDelaySeconds: graceTime,
			TimeoutSeconds:      5,
			FailureThreshold:    6,
			PeriodSeconds:       15,
			ProbeHandler: corev1.ProbeHandler{
				Exec: &corev1.ExecAction{
					Command: []string{"/bin/sh", "/redis-startup/startup.sh"},
				},
			},
		}
	}

	if rf.Spec.Redis.Exporter.Enabled {
		exporter := createRedisExporterContainer(rf)
		ss.Spec.Template.Spec.Containers = append(ss.Spec.Template.Spec.Containers, exporter)
	}

	if rf.Spec.Redis.InitContainers != nil {
		initContainers := getInitContainersWithRedisEnv(rf)
		ss.Spec.Template.Spec.InitContainers = append(ss.Spec.Template.Spec.InitContainers, initContainers...)
	}

	if rf.Spec.Redis.ExtraContainers != nil {
		extraContainers := getExtraContainersWithRedisEnv(rf)
		ss.Spec.Template.Spec.Containers = append(ss.Spec.Template.Spec.Containers, extraContainers...)
	}

	redisEnv := getRedisEnv(rf)
	ss.Spec.Template.Spec.Containers[0].Env = append(ss.Spec.Template.Spec.Containers[0].Env, redisEnv...)

	return ss
}

func generateSentinelDeployment(rf *redisfailoverv1.RedisFailover, labels map[string]string, ownerRefs []metav1.OwnerReference) *appsv1.Deployment {
	name := GetSentinelName(rf)
	configMapName := GetSentinelName(rf)
	namespace := rf.Namespace

	sentinelCommand := getSentinelCommand(rf)
	selectorLabels := generateSelectorLabels(sentinelRoleName, rf.Name)
	labels = util.MergeLabels(labels, selectorLabels)

	volumeMounts := getSentinelVolumeMounts(rf)
	volumes := getSentinelVolumes(rf, configMapName)

	sd := &appsv1.Deployment{
		ObjectMeta: metav1.ObjectMeta{
			Name:            name,
			Namespace:       namespace,
			Labels:          labels,
			OwnerReferences: ownerRefs,
		},
		Spec: appsv1.DeploymentSpec{
			Replicas: &rf.Spec.Sentinel.Replicas,
			Selector: &metav1.LabelSelector{
				MatchLabels: selectorLabels,
			},
			Template: corev1.PodTemplateSpec{
				ObjectMeta: metav1.ObjectMeta{
					Labels:      labels,
					Annotations: rf.Spec.Sentinel.PodAnnotations,
				},
				Spec: corev1.PodSpec{
					Affinity:                  getAffinity(rf.Spec.Sentinel.Affinity, labels),
					Tolerations:               rf.Spec.Sentinel.Tolerations,
					TopologySpreadConstraints: rf.Spec.Sentinel.TopologySpreadConstraints,
					NodeSelector:              rf.Spec.Sentinel.NodeSelector,
					SecurityContext:           getSecurityContext(rf.Spec.Sentinel.SecurityContext),
					HostNetwork:               rf.Spec.Sentinel.HostNetwork,
					DNSPolicy:                 getDnsPolicy(rf.Spec.Sentinel.DNSPolicy),
					ImagePullSecrets:          rf.Spec.Sentinel.ImagePullSecrets,
					PriorityClassName:         rf.Spec.Sentinel.PriorityClassName,
					ServiceAccountName:        rf.Spec.Sentinel.ServiceAccountName,
					InitContainers: []corev1.Container{
						{
							Name:            "sentinel-config-copy",
							Image:           rf.Spec.Sentinel.Image,
							ImagePullPolicy: pullPolicy(rf.Spec.Sentinel.ImagePullPolicy),
							SecurityContext: getContainerSecurityContext(rf.Spec.Sentinel.ConfigCopy.ContainerSecurityContext),
							VolumeMounts: []corev1.VolumeMount{
								{
									Name:      "sentinel-config",
									MountPath: "/redis",
								},
								{
									Name:      "sentinel-config-writable",
									MountPath: "/redis-writable",
								},
							},
							Command: []string{
								"cp",
								fmt.Sprintf("/redis/%s", sentinelConfigFileName),
								fmt.Sprintf("/redis-writable/%s", sentinelConfigFileName),
							},
							Resources: corev1.ResourceRequirements{
								Limits: corev1.ResourceList{
									corev1.ResourceCPU:    resource.MustParse("10m"),
									corev1.ResourceMemory: resource.MustParse("32Mi"),
								},
								Requests: corev1.ResourceList{
									corev1.ResourceCPU:    resource.MustParse("10m"),
									corev1.ResourceMemory: resource.MustParse("32Mi"),
								},
							},
						},
					},
					Containers: []corev1.Container{
						{
							Name:            "sentinel",
							Image:           rf.Spec.Sentinel.Image,
							ImagePullPolicy: pullPolicy(rf.Spec.Sentinel.ImagePullPolicy),
							SecurityContext: getContainerSecurityContext(rf.Spec.Sentinel.ContainerSecurityContext),
							Ports: []corev1.ContainerPort{
								{
									Name:          "sentinel",
									ContainerPort: 26379,
									Protocol:      corev1.ProtocolTCP,
								},
							},
							VolumeMounts: volumeMounts,
							Command:      sentinelCommand,
<<<<<<< HEAD
              						// Readiness Probe fails when sentinel is monitoring localhost as master
							ReadinessProbe: &corev1.Probe{
								InitialDelaySeconds: graceTime,
								TimeoutSeconds:      5,
								ProbeHandler: corev1.ProbeHandler{
									Exec: &corev1.ExecAction{
										Command: []string{
											"sh",
											"-c",
											"redis-cli -h $(hostname) -p 26379 sentinel get-master-addr-by-name mymaster | head -n 1 | grep -vq '127.0.0.1'",
										},
									},
								},
							},
							LivenessProbe: &corev1.Probe{
								InitialDelaySeconds: graceTime,
								TimeoutSeconds:      5,
								ProbeHandler: corev1.ProbeHandler{
									Exec: &corev1.ExecAction{
										Command: []string{
											"sh",
											"-c",
											"redis-cli -h $(hostname) -p 26379 ping",
										},
									},
								},
							},
							Resources: rf.Spec.Sentinel.Resources,
=======
							Resources:    rf.Spec.Sentinel.Resources,
>>>>>>> b36fd58e
						},
					},
					Volumes: volumes,
				},
			},
		},
	}

	if rf.Spec.Sentinel.CustomLivenessProbe != nil {
		sd.Spec.Template.Spec.Containers[0].LivenessProbe = rf.Spec.Sentinel.CustomLivenessProbe
	} else {
		sd.Spec.Template.Spec.Containers[0].LivenessProbe = &corev1.Probe{
			InitialDelaySeconds: graceTime,
			TimeoutSeconds:      5,
			ProbeHandler: corev1.ProbeHandler{
				Exec: &corev1.ExecAction{
					Command: []string{
						"sh",
						"-c",
						"redis-cli -h $(hostname) -p 26379 ping",
					},
				},
			},
		}
	}

	if rf.Spec.Sentinel.CustomReadinessProbe != nil {
		sd.Spec.Template.Spec.Containers[0].ReadinessProbe = rf.Spec.Sentinel.CustomReadinessProbe
	} else {
		sd.Spec.Template.Spec.Containers[0].ReadinessProbe = &corev1.Probe{
			InitialDelaySeconds: graceTime,
			TimeoutSeconds:      5,
			ProbeHandler: corev1.ProbeHandler{
				Exec: &corev1.ExecAction{
					Command: []string{
						"sh",
						"-c",
						"redis-cli -h $(hostname) -p 26379 ping",
					},
				},
			},
		}
	}

	if rf.Spec.Sentinel.CustomStartupProbe != nil {
		sd.Spec.Template.Spec.Containers[0].StartupProbe = rf.Spec.Sentinel.CustomStartupProbe
	} else if rf.Spec.Sentinel.StartupConfigMap != "" {
		sd.Spec.Template.Spec.Containers[0].StartupProbe = &corev1.Probe{
			InitialDelaySeconds: graceTime,
			TimeoutSeconds:      5,
			FailureThreshold:    6,
			PeriodSeconds:       15,
			ProbeHandler: corev1.ProbeHandler{
				Exec: &corev1.ExecAction{
					Command: []string{"/bin/sh", "/sentinel-startup/startup.sh"},
				},
			},
		}
	}

	if rf.Spec.Sentinel.Exporter.Enabled {
		exporter := createSentinelExporterContainer(rf)
		sd.Spec.Template.Spec.Containers = append(sd.Spec.Template.Spec.Containers, exporter)
	}
	if rf.Spec.Sentinel.InitContainers != nil {
		sd.Spec.Template.Spec.InitContainers = append(sd.Spec.Template.Spec.InitContainers, rf.Spec.Sentinel.InitContainers...)
	}

	if rf.Spec.Sentinel.ExtraContainers != nil {
		sd.Spec.Template.Spec.Containers = append(sd.Spec.Template.Spec.Containers, rf.Spec.Sentinel.ExtraContainers...)
	}

	return sd
}

func generatePodDisruptionBudget(name string, namespace string, labels map[string]string, ownerRefs []metav1.OwnerReference, minAvailable intstr.IntOrString) *policyv1.PodDisruptionBudget {
	return &policyv1.PodDisruptionBudget{
		ObjectMeta: metav1.ObjectMeta{
			Name:            name,
			Namespace:       namespace,
			Labels:          labels,
			OwnerReferences: ownerRefs,
		},
		Spec: policyv1.PodDisruptionBudgetSpec{
			MinAvailable: &minAvailable,
			Selector: &metav1.LabelSelector{
				MatchLabels: labels,
			},
		},
	}
}

var exporterDefaultResourceRequirements = corev1.ResourceRequirements{
	Limits: corev1.ResourceList{
		corev1.ResourceCPU:    resource.MustParse(exporterDefaultLimitCPU),
		corev1.ResourceMemory: resource.MustParse(exporterDefaultLimitMemory),
	},
	Requests: corev1.ResourceList{
		corev1.ResourceCPU:    resource.MustParse(exporterDefaultRequestCPU),
		corev1.ResourceMemory: resource.MustParse(exporterDefaultRequestMemory),
	},
}

func createRedisExporterContainer(rf *redisfailoverv1.RedisFailover) corev1.Container {
	resources := exporterDefaultResourceRequirements
	if rf.Spec.Redis.Exporter.Resources != nil {
		resources = *rf.Spec.Redis.Exporter.Resources
	}
	container := corev1.Container{
		Name:            exporterContainerName,
		Image:           rf.Spec.Redis.Exporter.Image,
		ImagePullPolicy: pullPolicy(rf.Spec.Redis.Exporter.ImagePullPolicy),
		SecurityContext: getContainerSecurityContext(rf.Spec.Redis.Exporter.ContainerSecurityContext),
		Args:            rf.Spec.Redis.Exporter.Args,
		Env: append(rf.Spec.Redis.Exporter.Env, corev1.EnvVar{
			Name: "REDIS_ALIAS",
			ValueFrom: &corev1.EnvVarSource{
				FieldRef: &corev1.ObjectFieldSelector{
					FieldPath: "metadata.name",
				},
			},
		},
		),
		Ports: []corev1.ContainerPort{
			{
				Name:          "metrics",
				ContainerPort: exporterPort,
				Protocol:      corev1.ProtocolTCP,
			},
		},
		Resources: resources,
	}

	redisEnv := getRedisEnv(rf)
	container.Env = append(container.Env, redisEnv...)

	return container
}

func createSentinelExporterContainer(rf *redisfailoverv1.RedisFailover) corev1.Container {
	resources := exporterDefaultResourceRequirements
	if rf.Spec.Sentinel.Exporter.Resources != nil {
		resources = *rf.Spec.Sentinel.Exporter.Resources
	}
	container := corev1.Container{
		Name:            sentinelExporterContainerName,
		Image:           rf.Spec.Sentinel.Exporter.Image,
		ImagePullPolicy: pullPolicy(rf.Spec.Sentinel.Exporter.ImagePullPolicy),
		SecurityContext: getContainerSecurityContext(rf.Spec.Sentinel.Exporter.ContainerSecurityContext),
		Args:            rf.Spec.Sentinel.Exporter.Args,
		Env: append(rf.Spec.Sentinel.Exporter.Env, corev1.EnvVar{
			Name: "REDIS_ALIAS",
			ValueFrom: &corev1.EnvVarSource{
				FieldRef: &corev1.ObjectFieldSelector{
					FieldPath: "metadata.name",
				},
			},
		}, corev1.EnvVar{
			Name:  "REDIS_EXPORTER_WEB_LISTEN_ADDRESS",
			Value: fmt.Sprintf("0.0.0.0:%[1]v", sentinelExporterPort),
		}, corev1.EnvVar{
			Name:  "REDIS_ADDR",
			Value: "redis://127.0.0.1:26379",
		},
		),
		Ports: []corev1.ContainerPort{
			{
				Name:          "metrics",
				ContainerPort: sentinelExporterPort,
				Protocol:      corev1.ProtocolTCP,
			},
		},
		Resources: resources,
	}

	return container
}

func getAffinity(affinity *corev1.Affinity, labels map[string]string) *corev1.Affinity {
	if affinity != nil {
		return affinity
	}

	// Return a SOFT anti-affinity
	return &corev1.Affinity{
		PodAntiAffinity: &corev1.PodAntiAffinity{
			PreferredDuringSchedulingIgnoredDuringExecution: []corev1.WeightedPodAffinityTerm{
				{
					Weight: 100,
					PodAffinityTerm: corev1.PodAffinityTerm{
						TopologyKey: hostnameTopologyKey,
						LabelSelector: &metav1.LabelSelector{
							MatchLabels: labels,
						},
					},
				},
			},
		},
	}
}

func getSecurityContext(secctx *corev1.PodSecurityContext) *corev1.PodSecurityContext {
	if secctx != nil {
		return secctx
	}

	defaultUserAndGroup := int64(1000)
	runAsNonRoot := true

	return &corev1.PodSecurityContext{
		RunAsUser:    &defaultUserAndGroup,
		RunAsGroup:   &defaultUserAndGroup,
		RunAsNonRoot: &runAsNonRoot,
		FSGroup:      &defaultUserAndGroup,
	}
}

func getContainerSecurityContext(secctx *corev1.SecurityContext) *corev1.SecurityContext {
	if secctx != nil {
		return secctx
	}

	capabilities := &corev1.Capabilities{
		Add: []corev1.Capability{},
		Drop: []corev1.Capability{
			"ALL",
		},
	}
	privileged := false
	defaultUserAndGroup := int64(1000)
	runAsNonRoot := true
	allowPrivilegeEscalation := false
	readOnlyRootFilesystem := true

	return &corev1.SecurityContext{
		Capabilities:             capabilities,
		Privileged:               &privileged,
		RunAsUser:                &defaultUserAndGroup,
		RunAsGroup:               &defaultUserAndGroup,
		RunAsNonRoot:             &runAsNonRoot,
		ReadOnlyRootFilesystem:   &readOnlyRootFilesystem,
		AllowPrivilegeEscalation: &allowPrivilegeEscalation,
	}
}

func getDnsPolicy(dnspolicy corev1.DNSPolicy) corev1.DNSPolicy {
	if dnspolicy == "" {
		return corev1.DNSClusterFirst
	}
	return dnspolicy
}

func getQuorum(rf *redisfailoverv1.RedisFailover) int32 {
	return rf.Spec.Sentinel.Replicas/2 + 1
}

func getRedisVolumeMounts(rf *redisfailoverv1.RedisFailover) []corev1.VolumeMount {
	volumeMounts := []corev1.VolumeMount{
		{
			Name:      redisConfigurationVolumeName,
			MountPath: "/redis",
		},
		{
			Name:      redisShutdownConfigurationVolumeName,
			MountPath: "/redis-shutdown",
		},
		{
			Name:      redisReadinessVolumeName,
			MountPath: "/redis-readiness",
		},
		{
			Name:      getRedisDataVolumeName(rf),
			MountPath: "/data",
		},
	}

	if rf.Spec.Redis.StartupConfigMap != "" {
		startupVolumeMount := corev1.VolumeMount{
			Name:      redisStartupConfigurationVolumeName,
			MountPath: "/redis-startup",
		}

		volumeMounts = append(volumeMounts, startupVolumeMount)
	}

	if rf.Spec.Redis.ExtraVolumeMounts != nil {
		volumeMounts = append(volumeMounts, rf.Spec.Redis.ExtraVolumeMounts...)
	}

	return volumeMounts
}

func getSentinelVolumeMounts(rf *redisfailoverv1.RedisFailover) []corev1.VolumeMount {
	volumeMounts := []corev1.VolumeMount{
		{
			Name:      "sentinel-config-writable",
			MountPath: "/redis",
		},
	}

	if rf.Spec.Sentinel.StartupConfigMap != "" {
		startupVolumeMount := corev1.VolumeMount{
			Name:      "sentinel-startup-config",
			MountPath: "/sentinel-startup",
		}
		volumeMounts = append(volumeMounts, startupVolumeMount)
	}
	if rf.Spec.Sentinel.ExtraVolumeMounts != nil {
		volumeMounts = append(volumeMounts, rf.Spec.Sentinel.ExtraVolumeMounts...)
	}

	return volumeMounts
}

func getRedisVolumes(rf *redisfailoverv1.RedisFailover) []corev1.Volume {
	configMapName := GetRedisName(rf)
	shutdownConfigMapName := GetRedisShutdownConfigMapName(rf)
	readinessConfigMapName := GetRedisReadinessName(rf)

	executeMode := int32(0744)
	volumes := []corev1.Volume{
		{
			Name: redisConfigurationVolumeName,
			VolumeSource: corev1.VolumeSource{
				ConfigMap: &corev1.ConfigMapVolumeSource{
					LocalObjectReference: corev1.LocalObjectReference{
						Name: configMapName,
					},
				},
			},
		},
		{
			Name: redisShutdownConfigurationVolumeName,
			VolumeSource: corev1.VolumeSource{
				ConfigMap: &corev1.ConfigMapVolumeSource{
					LocalObjectReference: corev1.LocalObjectReference{
						Name: shutdownConfigMapName,
					},
					DefaultMode: &executeMode,
				},
			},
		},
		{
			Name: redisReadinessVolumeName,
			VolumeSource: corev1.VolumeSource{
				ConfigMap: &corev1.ConfigMapVolumeSource{
					LocalObjectReference: corev1.LocalObjectReference{
						Name: readinessConfigMapName,
					},
					DefaultMode: &executeMode,
				},
			},
		},
	}

	if rf.Spec.Redis.StartupConfigMap != "" {
		startupVolumeName := rf.Spec.Redis.StartupConfigMap
		startupVolume := corev1.Volume{
			Name: redisStartupConfigurationVolumeName,
			VolumeSource: corev1.VolumeSource{
				ConfigMap: &corev1.ConfigMapVolumeSource{
					LocalObjectReference: corev1.LocalObjectReference{
						Name: startupVolumeName,
					},
					DefaultMode: &executeMode,
				},
			},
		}
		volumes = append(volumes, startupVolume)
	}

	if rf.Spec.Redis.ExtraVolumes != nil {
		volumes = append(volumes, rf.Spec.Redis.ExtraVolumes...)
	}

	dataVolume := getRedisDataVolume(rf)
	if dataVolume != nil {
		volumes = append(volumes, *dataVolume)
	}

	return volumes
}

func getSentinelVolumes(rf *redisfailoverv1.RedisFailover, configMapName string) []corev1.Volume {
	executeMode := int32(0744)

	volumes := []corev1.Volume{
		{
			Name: "sentinel-config",
			VolumeSource: corev1.VolumeSource{
				ConfigMap: &corev1.ConfigMapVolumeSource{
					LocalObjectReference: corev1.LocalObjectReference{
						Name: configMapName,
					},
				},
			},
		},
		{
			Name: "sentinel-config-writable",
			VolumeSource: corev1.VolumeSource{
				EmptyDir: &corev1.EmptyDirVolumeSource{},
			},
		},
	}

	if rf.Spec.Sentinel.StartupConfigMap != "" {
		startupVolumeName := rf.Spec.Sentinel.StartupConfigMap
		startupVolume := corev1.Volume{
			Name: sentinelStartupConfigurationVolumeName,
			VolumeSource: corev1.VolumeSource{
				ConfigMap: &corev1.ConfigMapVolumeSource{
					LocalObjectReference: corev1.LocalObjectReference{
						Name: startupVolumeName,
					},
					DefaultMode: &executeMode,
				},
			},
		}
		volumes = append(volumes, startupVolume)
	}

	if rf.Spec.Sentinel.ExtraVolumes != nil {
		volumes = append(volumes, rf.Spec.Sentinel.ExtraVolumes...)
	}

	return volumes
}

func getRedisDataVolume(rf *redisfailoverv1.RedisFailover) *corev1.Volume {
	// This will find the volumed desired by the user. If no volume defined
	// an EmptyDir will be used by default
	switch {
	case rf.Spec.Redis.Storage.PersistentVolumeClaim != nil:
		return nil
	case rf.Spec.Redis.Storage.EmptyDir != nil:
		return &corev1.Volume{
			Name: redisStorageVolumeName,
			VolumeSource: corev1.VolumeSource{
				EmptyDir: rf.Spec.Redis.Storage.EmptyDir,
			},
		}
	default:
		return &corev1.Volume{
			Name: redisStorageVolumeName,
			VolumeSource: corev1.VolumeSource{
				EmptyDir: &corev1.EmptyDirVolumeSource{},
			},
		}
	}
}

func getRedisDataVolumeName(rf *redisfailoverv1.RedisFailover) string {
	switch {
	case rf.Spec.Redis.Storage.PersistentVolumeClaim != nil:
		return rf.Spec.Redis.Storage.PersistentVolumeClaim.Name
	case rf.Spec.Redis.Storage.EmptyDir != nil:
		return redisStorageVolumeName
	default:
		return redisStorageVolumeName
	}
}

func getRedisCommand(rf *redisfailoverv1.RedisFailover) []string {
	if len(rf.Spec.Redis.Command) > 0 {
		return rf.Spec.Redis.Command
	}
	return []string{
		"redis-server",
		fmt.Sprintf("/redis/%s", redisConfigFileName),
	}
}

func getSentinelCommand(rf *redisfailoverv1.RedisFailover) []string {
	if len(rf.Spec.Sentinel.Command) > 0 {
		return rf.Spec.Sentinel.Command
	}
	return []string{
		"redis-server",
		fmt.Sprintf("/redis/%s", sentinelConfigFileName),
		"--sentinel",
	}
}

func pullPolicy(specPolicy corev1.PullPolicy) corev1.PullPolicy {
	if specPolicy == "" {
		return corev1.PullAlways
	}
	return specPolicy
}

func getTerminationGracePeriodSeconds(rf *redisfailoverv1.RedisFailover) int64 {
	if rf.Spec.Redis.TerminationGracePeriodSeconds > 0 {
		return rf.Spec.Redis.TerminationGracePeriodSeconds
	}
	return 30
}

func getExtraContainersWithRedisEnv(rf *redisfailoverv1.RedisFailover) []corev1.Container {
	env := getRedisEnv(rf)
	extraContainers := getContainersWithRedisEnv(rf.Spec.Redis.ExtraContainers, env)

	return extraContainers
}

func getInitContainersWithRedisEnv(rf *redisfailoverv1.RedisFailover) []corev1.Container {
	env := getRedisEnv(rf)
	initContainers := getContainersWithRedisEnv(rf.Spec.Redis.InitContainers, env)

	return initContainers
}

func getContainersWithRedisEnv(cs []corev1.Container, e []corev1.EnvVar) []corev1.Container {
	var containers []corev1.Container
	for _, c := range cs {
		c.Env = append(c.Env, e...)
		containers = append(containers, c)
	}

	return containers
}

func getRedisEnv(rf *redisfailoverv1.RedisFailover) []corev1.EnvVar {
	var env []corev1.EnvVar

	env = append(env, corev1.EnvVar{
		Name:  "REDIS_ADDR",
		Value: fmt.Sprintf("redis://127.0.0.1:%[1]v", rf.Spec.Redis.Port),
	})

	env = append(env, corev1.EnvVar{
		Name:  "REDIS_PORT",
		Value: fmt.Sprintf("%[1]v", rf.Spec.Redis.Port),
	})

	env = append(env, corev1.EnvVar{
		Name:  "REDIS_USER",
		Value: "default",
	})

	if rf.Spec.Auth.SecretPath != "" {
		env = append(env, corev1.EnvVar{
			Name: "REDIS_PASSWORD",
			ValueFrom: &corev1.EnvVarSource{
				SecretKeyRef: &corev1.SecretKeySelector{
					LocalObjectReference: corev1.LocalObjectReference{
						Name: rf.Spec.Auth.SecretPath,
					},
					Key: "password",
				},
			},
		})
	}

	return env
}<|MERGE_RESOLUTION|>--- conflicted
+++ resolved
@@ -529,38 +529,7 @@
 							},
 							VolumeMounts: volumeMounts,
 							Command:      sentinelCommand,
-<<<<<<< HEAD
-              						// Readiness Probe fails when sentinel is monitoring localhost as master
-							ReadinessProbe: &corev1.Probe{
-								InitialDelaySeconds: graceTime,
-								TimeoutSeconds:      5,
-								ProbeHandler: corev1.ProbeHandler{
-									Exec: &corev1.ExecAction{
-										Command: []string{
-											"sh",
-											"-c",
-											"redis-cli -h $(hostname) -p 26379 sentinel get-master-addr-by-name mymaster | head -n 1 | grep -vq '127.0.0.1'",
-										},
-									},
-								},
-							},
-							LivenessProbe: &corev1.Probe{
-								InitialDelaySeconds: graceTime,
-								TimeoutSeconds:      5,
-								ProbeHandler: corev1.ProbeHandler{
-									Exec: &corev1.ExecAction{
-										Command: []string{
-											"sh",
-											"-c",
-											"redis-cli -h $(hostname) -p 26379 ping",
-										},
-									},
-								},
-							},
-							Resources: rf.Spec.Sentinel.Resources,
-=======
 							Resources:    rf.Spec.Sentinel.Resources,
->>>>>>> b36fd58e
 						},
 					},
 					Volumes: volumes,
@@ -598,7 +567,7 @@
 					Command: []string{
 						"sh",
 						"-c",
-						"redis-cli -h $(hostname) -p 26379 ping",
+						"redis-cli -h $(hostname) -p 26379 sentinel get-master-addr-by-name mymaster | head -n 1 | grep -vq '127.0.0.1'",
 					},
 				},
 			},
